# Introduction
This is the test environment for `cesium-measure tool`

# How to use
1. Clone the repository `git clone <url>`
2. Install dependencies `npm install`
3. Run `npm run dev` to start 

# Description
This is a test environment for `cesium-measure tool` using web components, `cesium`, `chart.js`, `turf` and other libraries.

<<<<<<< HEAD
<br />

Here is the structure of the project:
- `measure-modes` folder contains all the measure modes that is written in class format. Each of the measure modes handle its own data.
- `lib` folder is to handle shared used data and relevant structural features.
- `index`, `MapCesium`, `MapGoogle`, and `mapLeaflet` is to mimic the `Navigator` environment.
- `MeasureToolbox` is the main component that contains the whole application including different measure tools including `cesium measure tool`, `leaflet measure tool` and `google map measure tool`.
=======

<br />

Here is the structure of the project:
- `features` folder contains all the measure modes that is written in class format. Each of the measure modes handle its own data.
- `helper` and `stateManager` file is to handle shared used data and functions.
- `index` and `MapCesium` is to mimic the `cesium-measure` repo environment.
- `MeasureToolbox` is the main component that contains the whole application including how measure modes interact with each other.

>>>>>>> 76ff2500



# Measure Modes
Here is the list of measure modes:
- `point` mode is to bookmark a point on the map.
- `Distance` mode is to measure the distance between two points.
- `curve` mode is to measure the distance of a curve using three points of start, middle and end.
- `Area` mode is to measure the area of a polygon.
- `Height` mode is to measure the height of a point.
- `multi-distances` mode is to measure the distance of multiple points. 
- `multi-distances-clamped` mode is to measure the distance of multiple points with clamped to ground.
- `profile` mode is to measure the profile of terrain between two points.
- `profile-distances` mode is to measure the profile of terrain between multiple points.

## Extra Modes
- `fire-trail` mode is to measure the distance of multiple points with clamped to ground, and be used to place fire trail on the map.
- `fly-through` mode is to fly and record camera fly path on the map.

<|MERGE_RESOLUTION|>--- conflicted
+++ resolved
@@ -9,15 +9,6 @@
 # Description
 This is a test environment for `cesium-measure tool` using web components, `cesium`, `chart.js`, `turf` and other libraries.
 
-<<<<<<< HEAD
-<br />
-
-Here is the structure of the project:
-- `measure-modes` folder contains all the measure modes that is written in class format. Each of the measure modes handle its own data.
-- `lib` folder is to handle shared used data and relevant structural features.
-- `index`, `MapCesium`, `MapGoogle`, and `mapLeaflet` is to mimic the `Navigator` environment.
-- `MeasureToolbox` is the main component that contains the whole application including different measure tools including `cesium measure tool`, `leaflet measure tool` and `google map measure tool`.
-=======
 
 <br />
 
@@ -27,7 +18,6 @@
 - `index` and `MapCesium` is to mimic the `cesium-measure` repo environment.
 - `MeasureToolbox` is the main component that contains the whole application including how measure modes interact with each other.
 
->>>>>>> 76ff2500
 
 
 
