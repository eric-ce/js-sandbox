--- conflicted
+++ resolved
@@ -7,26 +7,17 @@
 3. Run `npm run dev` to start 
 
 # Description
-<<<<<<< HEAD
-This is a test environment for `cesium-measure tool` using web components, cesium, chart.js and other libraries.
-=======
 This is a test environment for `cesium-measure tool` using web components, `cesium`, `chart.js`, `turf` and other libraries.
->>>>>>> f216b7d0
+
 
 <br />
 
 Here is the structure of the project:
-<<<<<<< HEAD
-- `measure-modes` folder contains all the measure modes that is written in class format. Each of the measure modes handle its own data.
-- `lib` folder is to handle shared used data and relevant structural features.
-- `index`, `MapCesium`, `MapGoogle`, and `mapLeaflet` is to mimic the `Navigator` environment.
-- `MeasureToolbox` is the main component that contains the whole application including different measure tools including `cesium measure tool`, `leaflet measure tool` and `google map measure tool`.
-=======
 - `features` folder contains all the measure modes that is written in class format. Each of the measure modes handle its own data.
 - `helper` and `stateManager` file is to handle shared used data and functions.
 - `index` and `MapCesium` is to mimic the `cesium-measure` repo environment.
 - `MeasureToolbox` is the main component that contains the whole application including how measure modes interact with each other.
->>>>>>> f216b7d0
+
 
 
 
